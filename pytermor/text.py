# -----------------------------------------------------------------------------
#  pytermor [ANSI formatted terminal output toolset]
#  (c) 2022. A. Shavykin <0.delameter@gmail.com>
# -----------------------------------------------------------------------------
"""
Module with output formatters. By default :class:`SgrRenderer` is used. It
also contains compatibility settings, see `SgrRenderer.setup()`.

Working with non-default renderer can be achieved in two ways:

    a. Method `RendererManager.set_default()` sets the default renderer globally.
       After that calling `render()` will automatically invoke said renderer
       and all formatting will be applied.
    b. Alternatively, you can use renderer's own instance method ``render()``
       directly and avoid messing up with the manager:
       ``HtmlRenderer().render(<Text>)``

.. rubric:: TL;DR

To unconditionally print formatted message to output terminal, do something like
this:

>>> RendererManager.set_default_to_force_formatting()
>>> render('Warning: AAAA', Styles.WARNING)
'\\x1b[33mWarning: AAAA\\x1b[39m'


.. testsetup:: *

    from pytermor.text import *

"""
from __future__ import annotations

import re
import sys
import typing as t
import collections
import dataclasses

from .common import LogicError, Renderable
from .color import Color, NOOP_COLOR
from .util import ljust_sgr, rjust_sgr, center_sgr
from .style import Style, NOOP_STYLE, Styles
from .renderer import AbstractRenderer, RendererManager

""" Special style passing the text through without any modifications. """


@dataclasses.dataclass
class _TextFragment(t.Sized):
    string: str = ""
    style: Style = NOOP_STYLE
    close_this: bool = True
    close_prev: bool = False

    def __post_init__(self):
        if self.close_prev:
            self.close_this = True

    def __len__(self) -> int:
        return len(self.string)

    def __repr__(self):
        props_set = [f'"{self.string}"', f"{self.style!r}"]
        if self.close_this:
            props_set.append("close_this")
        if self.close_prev:
            props_set.append("close_prev")

        return self.__class__.__name__ + "[" + ", ".join(props_set) + "]"


class Text(Renderable):
    WIDTH_MAX_LEN_REGEXP = re.compile(r"[\d.]+$")
    ALIGN_LEFT = "<"
    ALIGN_RIGHT = ">"
    ALIGN_CENTER = "^"
    ALIGN_FUNC_MAP = {
        None: ljust_sgr,
        ALIGN_LEFT: ljust_sgr,
        ALIGN_RIGHT: rjust_sgr,
        ALIGN_CENTER: center_sgr,
    }

    def __init__(
        self,
        string: str = "",
        style: Style = NOOP_STYLE,
        close_this: bool = True,
        close_prev: bool = False,
    ):
        self._fragments: t.Deque[_TextFragment] = collections.deque()
        self.append(string, style, close_this, close_prev)

    def render(
        self, renderer: AbstractRenderer|t.Type[AbstractRenderer] = None
    ) -> str:
        if isinstance(renderer, type):
            renderer = renderer()
        return self._render_using(renderer or RendererManager.get_default())

    def _render_using(self, renderer: AbstractRenderer) -> str:
        result = ""
        attrs_stack: t.Dict[str, t.List[bool | Color | None]] = {
            attr: [None] for attr in Style.renderable_attributes
        }
        for frag in self._fragments:
            for attr in Style.renderable_attributes:
                frag_attr = getattr(frag.style, attr)
                if frag_attr is not None and frag_attr != NOOP_COLOR:
                    attrs_stack[attr].append(frag_attr)

            result += renderer.render(
                frag.string, Style(**{k: v[-1] for k, v in attrs_stack.items()})
            )
            if not frag.close_prev and not frag.close_this:
                continue

            for attr in Style.renderable_attributes:
                frag_attr = getattr(frag.style, attr)
                if frag_attr is not None and frag_attr != NOOP_COLOR:
                    attrs_stack[attr].pop()  # close this
                    if frag.close_prev:
                        attrs_stack[attr].pop()
                    if len(attrs_stack[attr]) == 0:
                        raise LogicError(
                            "There are more closing styles than opening ones, "
                            f'cannot proceed (attribute "{attr}" in {frag})'
                        )

        return result

    def raw(self) -> str:
        return "".join(frag.string for frag in self._fragments)

    def append(
        self,
        string: str | Text,
        style: Style = NOOP_STYLE,
        close_this: bool = True,
        close_prev: bool = False,
    ) -> Text:
        if isinstance(string, str):
            self._fragments.append(_TextFragment(string, style, close_this, close_prev))
        elif isinstance(string, Text):
            if style != NOOP_STYLE:
                self._fragments.append(_TextFragment("", style, close_this, close_prev))
            self._fragments.extend(string._fragments)
        else:
            raise TypeError("Only str or another Text can be added to Text instance")
        return self

    def prepend(
        self,
        string: str | Text,
        style: Style = NOOP_STYLE,
        close_this: bool = True,
        close_prev: bool = False,
    ) -> Text:
        if isinstance(string, str):
            self._fragments.appendleft(
                _TextFragment(string, style, close_this, close_prev)
            )
        elif isinstance(string, Text):
            if style != NOOP_STYLE:
                self._fragments.appendleft(
                    _TextFragment("", style, close_this, close_prev)
                )
            self._fragments.extendleft(string._fragments)
        else:
            raise TypeError("Only str or another Text can be added to Text instance")
        return self

    def __len__(self) -> int:
        return sum(len(frag) for frag in self._fragments)

    def __add__(self, other: str | Text) -> Text:
        self.append(other)
        return self

    def __iadd__(self, other: str | Text) -> Text:
        self.append(other)
        return self

    def __radd__(self, other: str | Text) -> Text:
        self.prepend(other)
        return self

    def __format__(self, format_spec: str) -> str:
        """
        ``:s`` mode is required.
        Supported features:
          - length;
          - max length;
          - alignment;
          - filling.

        Example: ``{:A^12.5s}``
        """
        width, max_len, align, fill = self._parse_format_spec(format_spec)

        renderer = RendererManager.get_default()
        if max_len is None:
            result = self._render_using(renderer)
            cur_len = len(self)
        else:
            result = ""
            cur_len = 0
            cur_frag_idx = 0
            while cur_len < max_len and cur_frag_idx < len(self._fragments):
                allowed_len = max_len - cur_len
                cur_frag = self._fragments[cur_frag_idx]
                cur_frag_string = cur_frag.string[:allowed_len]
                result += renderer.render(cur_frag_string, cur_frag.style)

                cur_len += len(cur_frag_string)
                cur_frag_idx += 1

        if width is not None and width > cur_len:
            align_func_args = (result, width, (fill or " "), cur_len)
            align_func = self.ALIGN_FUNC_MAP.get(align)
            return align_func(*align_func_args)
        return result

    @classmethod
    def _parse_format_spec(
        cls, format_spec_orig: str
    ) -> t.Tuple[int | None, int | None, str | None, str | None]:
        format_spec = format_spec_orig
        if len(format_spec) == 0 or format_spec[-1] == "s":
            format_spec = format_spec[:-1]
        elif format_spec[-1] in "1234567890":
            pass
        else:
            "".__format__(format_spec_orig)
            raise LogicError(f"Unrecognized format spec: '{format_spec_orig}'")

        width = None
        max_len = None
        if width_and_max_len_match := cls.WIDTH_MAX_LEN_REGEXP.search(format_spec):
            width_max_len = width_and_max_len_match.group(0)
            if "." in width_max_len:
                if width_max_len.startswith("."):
                    max_len = int(width_max_len.replace(".", ""))
                else:
                    width, max_len = (
                        (int(val) if val else None) for val in width_max_len.split(".")
                    )
            else:
                width = int(width_max_len)
            format_spec = cls.WIDTH_MAX_LEN_REGEXP.sub("", format_spec)

        align = None
        if format_spec.endswith((cls.ALIGN_LEFT, cls.ALIGN_RIGHT, cls.ALIGN_CENTER)):
            align = format_spec[-1]
            format_spec = format_spec[:-1]

        fill = None
        if len(format_spec) > 0:
            fill = format_spec[-1]
            format_spec = format_spec[:-1]

        if len(format_spec) > 0:
            "".__format__(format_spec_orig)
            raise LogicError(f"Unrecognized format spec: '{format_spec_orig}'")

        return width, max_len, align, fill


class _TemplateTag:
    def __init__(
        self,
        set: str | None,
        add: str | None,
        comment: str | None,
        split: str | None,
        close: str | None,
        style: str | None,
    ):
        self.set: str | None = set.replace("@", "") if set else None
        self.add: bool = bool(add)
        self.comment: bool = bool(comment)
        self.split: bool = bool(split)
        self.close: bool = bool(close)
        self.style: str | None = style


class TemplateEngine:
    TAG_REGEXP = re.compile(
        r"""
        (?:
          (?P<set>@[\w]+)?
          (?P<add>:)
          |
          (?P<comment>_)
        )
        (?![^\\]\\) (?# ignore [ escaped with single backslash, but not double)
        \[
          (?P<split>\|)?
          (?P<close>-)?
          (?P<style>[\w =]+)
        \]
        """,
        re.VERBOSE,
    )

    ESCAPE_REGEXP = re.compile(r"([^\\])\\\[")
    SPLIT_REGEXP = re.compile(r"([^\s,]+)?([\s,]*)")

    def __init__(self, custom_styles: t.Dict[str, Style] = None):
        self._custom_styles: t.Dict[str, Style] = custom_styles or {}

    def parse(self, tpl: str) -> Text:
        result = Text()
        tpl_cursor = 0
        style_buffer = NOOP_STYLE
        split_style = False

        for tag_match in self.TAG_REGEXP.finditer(tpl):
            span = tag_match.span()
            tpl_part = self.ESCAPE_REGEXP.sub(r"\1[", tpl[tpl_cursor : span[0]])
            if len(tpl_part) > 0 or style_buffer != NOOP_STYLE:
                if split_style:
                    for tpl_chunk, sep in self.SPLIT_REGEXP.findall(tpl_part):
                        if len(tpl_chunk) > 0:
                            result.append(tpl_chunk, style_buffer, close_this=True)
                        result.append(sep)
                    # add open style for engine to properly handle the :[-closing] tag:
                    tpl_part = ""
                result.append(tpl_part, style_buffer, close_this=False)

            tpl_cursor = span[1]
            style_buffer = NOOP_STYLE
            split_style = False

            tag = _TemplateTag(**tag_match.groupdict())
            style = self._tag_to_style(tag)
            if tag.set:
                self._custom_styles[tag.set] = style
            elif tag.add:
                if tag.close:
                    result.append("", style, close_prev=True)
                else:
                    style_buffer = style
                    split_style = tag.split
            elif tag.comment:
                pass
            else:
                raise LogicError(f"Unknown tag operand: {_TemplateTag}")

        result.append(tpl[tpl_cursor:])
        return result

    def _tag_to_style(self, tag: _TemplateTag) -> Style | None:
        if tag.comment:
            return None

        style_attrs = {}
<<<<<<< HEAD
        for style_attr in tag.style.split(" "):
            if style_attr.startswith("fg=") or style_attr.startswith("bg="):
                style_attrs.update({k: v for k, v in (style_attr.split("="),)})
            else:
                if style_attr not in Style.renderable_attributes:
                    raise ValueError(f'Unknown style name or attribute: "{style_attr}"')
=======
        base_style = NOOP_STYLE

        for style_attr in tag.style.split(" "):
            if style_attr in self._custom_styles.keys():
                if base_style != NOOP_STYLE:
                    raise ValueError(f"Only one custom style per tag is allowed: ({tag.style})")
                base_style = self._custom_styles[style_attr]
                continue
            if style_attr.startswith("fg=") or style_attr.startswith("bg="):
                style_attrs.update({k: v for k, v in (style_attr.split("="),)})
                continue
            if style_attr in Style.renderable_attributes:
>>>>>>> 60ed5628
                style_attrs.update({style_attr: True})
                continue
            raise ValueError(f'Unknown style name or attribute: "{style_attr}"')
        return Style(base_style, **style_attrs)


def render(string: t.Any, style: Style = NOOP_STYLE, renderer: AbstractRenderer = None):
    if isinstance(string, Text) and style == NOOP_STYLE:
        return string.render(renderer)
    return Text(string, style).render(renderer)


def echo(
    string: t.Any,
    style: Style = NOOP_STYLE,
    renderer: AbstractRenderer = None,
    nl: bool = True,
    file: t.IO = sys.stdout,
    flush: bool = True,
):
    print(
        render(string, style, renderer), end="\n" if nl else "", file=file, flush=flush
    )<|MERGE_RESOLUTION|>--- conflicted
+++ resolved
@@ -357,14 +357,6 @@
             return None
 
         style_attrs = {}
-<<<<<<< HEAD
-        for style_attr in tag.style.split(" "):
-            if style_attr.startswith("fg=") or style_attr.startswith("bg="):
-                style_attrs.update({k: v for k, v in (style_attr.split("="),)})
-            else:
-                if style_attr not in Style.renderable_attributes:
-                    raise ValueError(f'Unknown style name or attribute: "{style_attr}"')
-=======
         base_style = NOOP_STYLE
 
         for style_attr in tag.style.split(" "):
@@ -377,7 +369,6 @@
                 style_attrs.update({k: v for k, v in (style_attr.split("="),)})
                 continue
             if style_attr in Style.renderable_attributes:
->>>>>>> 60ed5628
                 style_attrs.update({style_attr: True})
                 continue
             raise ValueError(f'Unknown style name or attribute: "{style_attr}"')
