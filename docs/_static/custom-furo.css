<<<<<<< HEAD
/*---------------------------------------------------------------------------*/
/* pytermor [ANSI formatted terminal output toolset]                         */
/* (c) 2022. A. Shavykin <0.delameter@gmail.com>                             */
/*---------------------------------------------------------------------------*/

table.intro a {
    font-size: 1.5em;
=======
.intro a.reference {
    font-size: 1.5rem;
>>>>>>> 136a0b1f
}
.intro p {
    margin: 0;
}
.intro em {
    font-size: 0.8rem;
}

table.core-api-refs p {
    font-size: 1.33em;
}
table.core-api-refs td {
    padding: 1rem;
}

.bottom-of-page .icons {
    gap: 0.75rem;
}

.toc-tree li.scroll-current>.reference {
    color: var(--color-toc-item-text);
}

.smaller { font-size: 90%; }
.dense { line-height: 1.2; }

code.literal {
    font-size: 100%;
}

kbd:not(.compound) {
    vertical-align: middle;
}

table.docutils th {
    padding-block: 0.75rem;
}

table.xterm-palette td {
    font-family: monospace;
    text-align: center;
}
body table.xterm-palette td {
    border: 1px solid var(--color-background-secondary);
}
body[data-theme="dark"] table.xterm-palette td {
    border: 1px solid var(--color-background-secondary);
}
span.xterm-palette-id {
    font-weight: bold;
}
span.xterm-palette-color {
    font-size: var(--font-size--small);
}
td.xterm-palette-light {
    color: #ffffff;
}
td.xterm-palette-dark {
    color: #000000;
}

table caption {
    margin-bottom: 1rem;
}

figcaption {
    font-size: var(--font-size--small);
}

article .align-center, article .align-default {
    margin-block: 0.5em 1.0em;
}

section > dl.py:first-of-type {
    border-top: 1px solid var(--color-background-item);
    padding-top: 1rem;
}

section > dl.py:not(:last-of-type) {
    border-bottom: 1px solid var(--color-background-item);
    padding-bottom: 1rem;
}

section > div.attention:last-child {
    margin-top: 2rem;
}

body[data-theme="dark"] .sig-name {
    color: #f5c13d;
}
body[data-theme="dark"] .sig-prename {
    color: var(--color-api-overall);
    font-weight: 400;
}
body[data-theme="dark"] .highlight .s1 {
    color: #4e9a06;
}

table.presets {
    margin-inline: 0.125rem;
    line-height: 1.25;
}
table.presets img {
    height: 24px !important;
    border: 1px solid var(--color-background-item);
    vertical-align: middle;
}
table.presets td, table.presets th {
    padding: 0 0.05rem;
    vertical-align: middle;
}
table.presets p.rubric {
    margin-block: 0.5rem;
}
table.presets td:nth-child(n+3):nth-child(-n+7), table.preset-colors td:nth-child(8) {
    text-align: center;
}
table.preset-colors {
    line-height: 1;
}
table.preset-attributes td:nth-child(8) {
    font-size: 0.9rem;
}

a.image-reference img {
    border: 1px dotted var(--color-background-item);
    padding: 5px;
}<|MERGE_RESOLUTION|>--- conflicted
+++ resolved
@@ -1,15 +1,10 @@
-<<<<<<< HEAD
 /*---------------------------------------------------------------------------*/
 /* pytermor [ANSI formatted terminal output toolset]                         */
 /* (c) 2022. A. Shavykin <0.delameter@gmail.com>                             */
 /*---------------------------------------------------------------------------*/
 
-table.intro a {
-    font-size: 1.5em;
-=======
 .intro a.reference {
     font-size: 1.5rem;
->>>>>>> 136a0b1f
 }
 .intro p {
     margin: 0;
